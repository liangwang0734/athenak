//========================================================================================
// AthenaXXX astrophysical plasma code
// Copyright(C) 2020 James M. Stone <jmstone@ias.edu> and the Athena code team
// Licensed under the 3-clause BSD License (the "LICENSE")
//========================================================================================
//! \file hydro_tasks.cpp
//! \brief functions that control Hydro tasks in the four task lists stored in the
//! MeshBlockPack: start_tl, run_tl, end_tl, operator_split_tl

#include <iostream>

#include "athena.hpp"
#include "globals.hpp"
#include "parameter_input.hpp"
#include "tasklist/task_list.hpp"
#include "mesh/mesh.hpp"
#include "eos/eos.hpp"
#include "diffusion/viscosity.hpp"
#include "diffusion/conduction.hpp"
#include "bvals/bvals.hpp"
#include "hydro/hydro.hpp"

namespace hydro {
//----------------------------------------------------------------------------------------
//! \fn  void Hydro::AssembleHydroTasks
//! \brief Adds hydro tasks to stage start/run/end task lists used by time integrators
//! Called by MeshBlockPack::AddPhysics() function directly after Hydro constructor
//! Many of the functions in the task list are implemented in this file because they are
//! simple, or they are wrappers that call one or more other functions.
//!
//! start_tl tasks are those that must be cmpleted over all MeshBlocks before EACH
//! stage can be run (such as posting MPI receives, setting BoundaryCommStatus flags, etc)
//!
//! run_tl tasks are those performed in EACH stage
//!
//! end_tl tasks are those that can only be cmpleted after all the stage run tasks are
//! finished over all MeshBlocks for EACH stage, such as clearing all MPI non-blocking
//! sends, etc.

void Hydro::AssembleHydroTasks(TaskList &start, TaskList &run, TaskList &end) {
  TaskID none(0);

  // assemble start task list
  id.irecv = start.AddTask(&Hydro::InitRecv, this, none);

  // assemble run task list
  id.copyu = run.AddTask(&Hydro::CopyCons, this, none);
  id.flux  = run.AddTask(&Hydro::Fluxes,this,id.copyu);
  id.sendf = run.AddTask(&Hydro::SendFlux, this, id.flux);
  id.recvf = run.AddTask(&Hydro::RecvFlux, this, id.sendf);
  id.expl  = run.AddTask(&Hydro::ExpRKUpdate, this, id.recvf);
  id.restu = run.AddTask(&Hydro::RestrictU, this, id.expl);
  id.sendu = run.AddTask(&Hydro::SendU, this, id.restu);
  id.recvu = run.AddTask(&Hydro::RecvU, this, id.sendu);
  id.bcs   = run.AddTask(&Hydro::ApplyPhysicalBCs, this, id.recvu);
  id.c2p   = run.AddTask(&Hydro::ConToPrim, this, id.bcs);
  id.newdt = run.AddTask(&Hydro::NewTimeStep, this, id.c2p);

  // assemble end task list
  id.csend = end.AddTask(&Hydro::ClearSend, this, none);
  // although RecvFlux/U functions check that all recvs complete, add ClearRecv to
  // task list anyways to catch potential bugs in MPI communication logic
  id.crecv = end.AddTask(&Hydro::ClearRecv, this, id.csend);

  return;
}

//----------------------------------------------------------------------------------------
//! \fn TaskList Hydro::InitRecv
//! \brief Wrapper task list function to post non-blocking receives (with MPI), and
//! initialize all boundary receive status flags to waiting (with or without MPI).

TaskStatus Hydro::InitRecv(Driver *pdrive, int stage) {
  // post receives for U
  TaskStatus tstat = pbval_u->InitRecv(nhydro+nscalars);
  if (tstat != TaskStatus::complete) return tstat;

  // with SMR/AMR post receives for fluxes of U
  // do not post receives for fluxes when stage < 0 (i.e. ICs)
  if (pmy_pack->pmesh->multilevel && (stage >= 0)) {
    tstat = pbval_u->InitFluxRecv(nhydro+nscalars);
  }
  return tstat;
}

//----------------------------------------------------------------------------------------
<<<<<<< HEAD
//! \fn  void Hydro::CopyCons
//  \brief  handle RK register logic at given stage
=======
//! \fn TaskList Hydro::CopyCons
//! \brief Simple task list function that copies u0 --> u1 in first stage
>>>>>>> 5359a080

TaskStatus Hydro::CopyCons(Driver *pdrive, int stage) {
  if (stage == 1) {
    Kokkos::deep_copy(DevExeSpace(), u1, u0);
<<<<<<< HEAD
  } else {
    if (pdrive->integrator == "rk4") {
      // parallel loop to update u1 with u0 at later stages, only for rk4
      auto &indcs = pmy_pack->pmesh->mb_indcs;
      int is = indcs.is, ie = indcs.ie;
      int js = indcs.js, je = indcs.je;
      int ks = indcs.ks, ke = indcs.ke;
      int nmb1 = pmy_pack->nmb_thispack - 1;
      int nvar = nhydro + nscalars;
      auto &u0 = pmy_pack->phydro->u0;
      auto &u1 = pmy_pack->phydro->u1;
      Real &delta = pdrive->delta[stage-1];
      par_for("rk4_copy_cons", DevExeSpace(),0, nmb1, 0, nvar-1, ks, ke, js, je, is, ie,
      KOKKOS_LAMBDA(int m, int n, int k, int j, int i) {
        u1(m,n,k,j,i) += delta*u0(m,n,k,j,i);
      });
    }
=======
>>>>>>> 5359a080
  }
  return TaskStatus::complete;
}

//----------------------------------------------------------------------------------------
//! \fn TaskStatus Hydro::Fluxes
//! \brief Wrapper task list function that calls everything necessary to compute fluxes
//! of conserved variables

TaskStatus Hydro::Fluxes(Driver *pdrive, int stage) {
  // select which calculate_flux function to call based on rsolver_method
  if (rsolver_method == Hydro_RSolver::advect) {
    CalculateFluxes<Hydro_RSolver::advect>(pdrive, stage);
  } else if (rsolver_method == Hydro_RSolver::llf) {
    CalculateFluxes<Hydro_RSolver::llf>(pdrive, stage);
  } else if (rsolver_method == Hydro_RSolver::hlle) {
    CalculateFluxes<Hydro_RSolver::hlle>(pdrive, stage);
  } else if (rsolver_method == Hydro_RSolver::hllc) {
    CalculateFluxes<Hydro_RSolver::hllc>(pdrive, stage);
  } else if (rsolver_method == Hydro_RSolver::roe) {
    CalculateFluxes<Hydro_RSolver::roe>(pdrive, stage);
  } else if (rsolver_method == Hydro_RSolver::llf_sr) {
    CalculateFluxes<Hydro_RSolver::llf_sr>(pdrive, stage);
  } else if (rsolver_method == Hydro_RSolver::hlle_sr) {
    CalculateFluxes<Hydro_RSolver::hlle_sr>(pdrive, stage);
  } else if (rsolver_method == Hydro_RSolver::hllc_sr) {
    CalculateFluxes<Hydro_RSolver::hllc_sr>(pdrive, stage);
  } else if (rsolver_method == Hydro_RSolver::llf_gr) {
    CalculateFluxes<Hydro_RSolver::llf_gr>(pdrive, stage);
  } else if (rsolver_method == Hydro_RSolver::hlle_gr) {
    CalculateFluxes<Hydro_RSolver::hlle_gr>(pdrive, stage);
  }

  // Add viscous, heat-flux, etc fluxes
  if (pvisc != nullptr) {
    pvisc->IsotropicViscousFlux(w0, pvisc->nu, peos->eos_data, uflx);
  }
  if (pcond != nullptr) {
    pcond->IsotropicHeatFlux(w0, pcond->kappa, peos->eos_data, uflx);
  }

  // call FOFC if used
  if (use_fofc) {FOFC(pdrive, stage);}

  return TaskStatus::complete;
}

//----------------------------------------------------------------------------------------
//! \fn TaskList Hydro::SendFlux
//! \brief Wrapper task list function to pack/send restricted values of fluxes of
//! conserved variables at fine/coarse boundaries

TaskStatus Hydro::SendFlux(Driver *pdrive, int stage) {
  TaskStatus tstat = TaskStatus::complete;
  // Only execute BoundaryVaLUES function with SMR/SMR
  if (pmy_pack->pmesh->multilevel) {
    tstat = pbval_u->PackAndSendFluxCC(uflx);
  }
  return tstat;
}

//----------------------------------------------------------------------------------------
//! \fn TaskList Hydro::RecvFlux
//! \brief Wrapper task list function to recv/unpack restricted values of fluxes of
//! conserved variables at fine/coarse boundaries

TaskStatus Hydro::RecvFlux(Driver *pdrive, int stage) {
  TaskStatus tstat = TaskStatus::complete;
  // Only execute BoundaryValues function with SMR/SMR
  if (pmy_pack->pmesh->multilevel) {
    tstat = pbval_u->RecvAndUnpackFluxCC(uflx);
  }
  return tstat;
}

//----------------------------------------------------------------------------------------
//! \fn TaskList Hydro::RestrictU
//! \brief Wrapper task list function to restrict conserved vars

TaskStatus Hydro::RestrictU(Driver *pdrive, int stage) {
  // Only execute Mesh function with SMR/SMR
  if (pmy_pack->pmesh->multilevel) {
    pmy_pack->pmesh->RestrictCC(u0, coarse_u0);
  }
  return TaskStatus::complete;
}

//----------------------------------------------------------------------------------------
//! \fn TaskList Hydro::SendU
//! \brief Wrapper task list function to pack/send cell-centered conserved variables

TaskStatus Hydro::SendU(Driver *pdrive, int stage) {
  TaskStatus tstat = pbval_u->PackAndSendCC(u0, coarse_u0);
  return tstat;
}

//----------------------------------------------------------------------------------------
//! \fn TaskList Hydro::RecvU
//! \brief Wrapper task list function to receive/unpack cell-centered conserved variables

TaskStatus Hydro::RecvU(Driver *pdrive, int stage) {
  TaskStatus tstat = pbval_u->RecvAndUnpackCC(u0, coarse_u0);
  return tstat;
}

//----------------------------------------------------------------------------------------
//! \fn TaskList Hydro::ApplyPhysicalBCs
//! \brief Wrapper task list function to call funtions that set physical and user BCs

TaskStatus Hydro::ApplyPhysicalBCs(Driver *pdrive, int stage) {
  // do not apply BCs if domain is strictly periodic
  if (pmy_pack->pmesh->strictly_periodic) return TaskStatus::complete;

  // physical BCs
  pbval_u->HydroBCs((pmy_pack), (pbval_u->u_in), u0);

  // user BCs
  if (pmy_pack->pmesh->pgen->user_bcs) {
    (pmy_pack->pmesh->pgen->user_bcs_func)(pmy_pack->pmesh);
  }

  return TaskStatus::complete;
}

//----------------------------------------------------------------------------------------
//! \fn TaskList Hydro::ConToPrim
//! \brief Wrapper task list function to call ConsToPrim over entire mesh (including gz)

TaskStatus Hydro::ConToPrim(Driver *pdrive, int stage) {
  auto &indcs = pmy_pack->pmesh->mb_indcs;
  int &ng = indcs.ng;
  int n1m1 = indcs.nx1 + 2*ng - 1;
  int n2m1 = (indcs.nx2 > 1)? (indcs.nx2 + 2*ng - 1) : 0;
  int n3m1 = (indcs.nx3 > 1)? (indcs.nx3 + 2*ng - 1) : 0;
  peos->ConsToPrim(u0, w0, false, 0, n1m1, 0, n2m1, 0, n3m1);
  return TaskStatus::complete;
}

//----------------------------------------------------------------------------------------
//! \fn TaskList Hydro::ClearSend
//! \brief Wrapper task list function that checks all MPI sends have completed.  Called
//! in end_tl, when all steps in run_tl over all MeshBlocks have completed.

TaskStatus Hydro::ClearSend(Driver *pdrive, int stage) {
  // check sends of U complete
  TaskStatus tstat = pbval_u->ClearSend();
  if (tstat != TaskStatus::complete) return tstat;

  // with SMR/AMR check sends of restricted fluxes of U complete
  // do not check flux send for ICs (stage < 0)
  if (pmy_pack->pmesh->multilevel && (stage >= 0)) {
    tstat = pbval_u->ClearFluxSend();
  }

  return tstat;
}

//----------------------------------------------------------------------------------------
//! \fn TaskList Hydro::ClearRecv
//! \brief iWrapper task list function that checks all MPI receives have completed.
//! Needed in Driver::Initialize to set ghost zones in ICs.

TaskStatus Hydro::ClearRecv(Driver *pdrive, int stage) {
  // check receives of U complete
  TaskStatus tstat = pbval_u->ClearRecv();
  if (tstat != TaskStatus::complete) return tstat;

  // with SMR/AMR check receives of restricted fluxes of U complete
  // do not check flux receives when stage < 0 (i.e. ICs)
  if (pmy_pack->pmesh->multilevel && (stage >= 0)) {
    tstat = pbval_u->ClearFluxRecv();
  }
  return tstat;
}

} // namespace hydro<|MERGE_RESOLUTION|>--- conflicted
+++ resolved
@@ -84,18 +84,13 @@
 }
 
 //----------------------------------------------------------------------------------------
-<<<<<<< HEAD
 //! \fn  void Hydro::CopyCons
-//  \brief  handle RK register logic at given stage
-=======
-//! \fn TaskList Hydro::CopyCons
-//! \brief Simple task list function that copies u0 --> u1 in first stage
->>>>>>> 5359a080
+//! \brief Simple task list function that copies u0 --> u1 in first stage.  Extended to
+//!  handle RK register logic at given stage
 
 TaskStatus Hydro::CopyCons(Driver *pdrive, int stage) {
   if (stage == 1) {
     Kokkos::deep_copy(DevExeSpace(), u1, u0);
-<<<<<<< HEAD
   } else {
     if (pdrive->integrator == "rk4") {
       // parallel loop to update u1 with u0 at later stages, only for rk4
@@ -113,8 +108,6 @@
         u1(m,n,k,j,i) += delta*u0(m,n,k,j,i);
       });
     }
-=======
->>>>>>> 5359a080
   }
   return TaskStatus::complete;
 }
