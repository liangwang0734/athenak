// AthenaXXX astrophysical plasma code
// Copyright(C) 2020 James M. Stone <jmstone@ias.edu> and the Athena code team
// Licensed under the 3-clause BSD License (the "LICENSE")
//========================================================================================
//! \file basetype_output.cpp
//  \brief implements BaseTypeOutput constructor, and LoadOutputData functions
//

#include <iostream>
#include <sstream>
#include <string>   // std::string, to_string()

#include "athena.hpp"
#include "parameter_input.hpp"
#include "coordinates/cell_locations.hpp"
#include "mesh/mesh.hpp"
#include "eos/eos.hpp"
#include "globals.hpp"
#include "hydro/hydro.hpp"
#include "mhd/mhd.hpp"
#include "adm/adm.hpp"
#include "tmunu/tmunu.hpp"
#include "z4c/z4c.hpp"
#include "srcterms/srcterms.hpp"
#include "srcterms/turb_driver.hpp"
#include "outputs.hpp"

#if MPI_PARALLEL_ENABLED
#include <mpi.h>
#endif

//----------------------------------------------------------------------------------------
// BaseTypeOutput base class constructor
// Creates vector of output variable data

BaseTypeOutput::BaseTypeOutput(OutputParameters opar, Mesh *pm) :
    derived_var("derived-var",1,1,1,1,1),
    outarray("cc_outvar",1,1,1,1,1),
    outfield("fc_outvar",1,1,1,1),
    out_params(opar) {
  // exit for history, restart, or event log files
  if (out_params.file_type.compare("hst") == 0 ||
      out_params.file_type.compare("rst") == 0 ||
      out_params.file_type.compare("log") == 0) {return;}

  // initialize vector containing number of output MBs per rank
  noutmbs.assign(global_variable::nranks, 0);

  // check for valid choice of variables
  int ivar = -1;
  for (int i=0; i<(NOUTPUT_CHOICES); ++i) {
    if (out_params.variable.compare(var_choice[i]) == 0) {ivar = i;}
  }
  if (ivar < 0) {
    std::cout << "### FATAL ERROR in " << __FILE__ << " at line " << __LINE__ << std::endl
       << "Variable '" << out_params.variable << "' in block '" << out_params.block_name
       << "' in input file is not a valid choice" << std::endl;
    std::exit(EXIT_FAILURE);
  }

  // check that appropriate physics is defined for requested output variable
  // TODO(@user): Index limits of variable choices below may change if more choices added
  if ((ivar<16) && (pm->pmb_pack->phydro == nullptr)) {
    std::cout << "### FATAL ERROR in " << __FILE__ << " at line " << __LINE__ << std::endl
       << "Output of Hydro variable requested in <output> block '"
       << out_params.block_name << "' but no Hydro object has been constructed."
       << std::endl << "Input file is likely missing a <hydro> block" << std::endl;
    exit(EXIT_FAILURE);
  }
  if ((ivar>=16) && (ivar<41) && (pm->pmb_pack->pmhd == nullptr)) {
    std::cout << "### FATAL ERROR in " << __FILE__ << " at line " << __LINE__ << std::endl
       << "Output of MHD variable requested in <output> block '"
       << out_params.block_name << "' but no MHD object has been constructed."
       << std::endl << "Input file is likely missing a <mhd> block" << std::endl;
    exit(EXIT_FAILURE);
  }
  if ((ivar==41) && (pm->pmb_pack->pturb == nullptr)) {
    std::cout << "### FATAL ERROR in " << __FILE__ << " at line " << __LINE__ << std::endl
       << "Output of Force variable requested in <output> block '"
       << out_params.block_name << "' but no Force object has been constructed."
       << std::endl << "Input file is likely missing a <forcing> block" << std::endl;
    exit(EXIT_FAILURE);
  }
  if (ivar==42 && (pm->pmb_pack->prad == nullptr)) {
    std::cout << "### FATAL ERROR in " << __FILE__ << " at line " << __LINE__ << std::endl
       << "Output of Radiation moments requested in <output> block '"
       << out_params.block_name << "' but no Radiation object has been constructed."
       << std::endl << "Input file is likely missing a <radiation> block" << std::endl;
    exit(EXIT_FAILURE);
  }
  if ((ivar==43 || ivar==44) &&
      ((pm->pmb_pack->prad == nullptr) ||
       (pm->pmb_pack->phydro == nullptr && pm->pmb_pack->pmhd == nullptr))) {
    std::cout << "### FATAL ERROR in " << __FILE__ << " at line " << __LINE__ << std::endl
       << "Output of Fluid Frame Radiation moments requested in <output> block '"
       << out_params.block_name << "' but either Radiation object has not been "
       << " constructed, or corresponding Hydro or MHD object missing" << std::endl;
    exit(EXIT_FAILURE);
  }
  if ((ivar>=45) && (ivar<59) &&
      (pm->pmb_pack->prad == nullptr || pm->pmb_pack->phydro == nullptr)) {
    std::cout << "### FATAL ERROR in " << __FILE__ << " at line " << __LINE__ << std::endl
       << "Output of Radiation Hydro variables requested in <output> block '"
       << out_params.block_name << "' but Radiation and/or Hydro object not constructed."
       << std::endl << "Input file is likely missing corresponding block" << std::endl;
    exit(EXIT_FAILURE);
  }
  if ((ivar>=59) && (ivar<79) &&
      (pm->pmb_pack->prad == nullptr || pm->pmb_pack->pmhd == nullptr)) {
    std::cout << "### FATAL ERROR in " << __FILE__ << " at line " << __LINE__ << std::endl
       << "Output of Radiation MHD variables requested in <output> block '"
       << out_params.block_name << "' but Radiation and/or MHD object not constructed."
       << std::endl << "Input file is likely missing corresponding block" << std::endl;
    exit(EXIT_FAILURE);
  }
  if ((ivar>=79) && (ivar<97) && (pm->pmb_pack->padm == nullptr)) {
    std::cout << "### FATAL ERROR in " << __FILE__ << " at line " << __LINE__ << std::endl
       << "Output of ADM variable requested in <output> block '"
       << out_params.block_name << "' but ADM object not constructed."
       << std::endl << "Input file is likely missing corresponding block" << std::endl;
    exit(EXIT_FAILURE);
  }
  if ((ivar>=97) && (ivar<128) && (pm->pmb_pack->pz4c == nullptr)) {
    std::cout << "### FATAL ERROR in " << __FILE__ << " at line " << __LINE__ << std::endl
       << "Output of Z4c variable requested in <output> block '"
       << out_params.block_name << "' but Z4c object not constructed."
       << std::endl << "Input file is likely missing corresponding block" << std::endl;
    exit(EXIT_FAILURE);
  }
<<<<<<< HEAD
  if ((ivar>=128) && (ivar <=138) && (pm->pmb_pack->ptmunu == nullptr)) {
    std::cout << "### FATAL ERROR in " << __FILE__ << " at line " << __LINE__ << std::endl
       << "Output of Tmunu variable requested in <output> block '"
       << out_params.block_name << "' but no Tmunu object has been constructed."
       << std::endl << "Input file is likely missing a <adm> block" << std::endl;
=======
  if ((ivar>=139) && (ivar<142) && (pm->pmb_pack->pz4c == nullptr)) {
    std::cout << "### FATAL ERROR in " << __FILE__ << " at line " << __LINE__ << std::endl
       << "Output of weyl variable requested in <output> block '"
       << out_params.block_name << "' but weyl object not constructed."
       << std::endl << "Input file is likely missing corresponding block" << std::endl;
>>>>>>> 156566ae
    exit(EXIT_FAILURE);
  }

  // Now load STL vector of output variables
  outvars.clear();
  int ndvars=0;

  // hydro (lab-frame) density
  if (out_params.variable.compare("hydro_u_d") == 0 ||
      out_params.variable.compare("hydro_u") == 0 ||
      out_params.variable.compare("rad_hydro_u_d") == 0 ||
      out_params.variable.compare("rad_hydro_u") == 0) {
    outvars.emplace_back("dens",0,&(pm->pmb_pack->phydro->u0));
  }

  // hydro (rest-frame) density
  if (out_params.variable.compare("hydro_w_d") == 0 ||
      out_params.variable.compare("hydro_w") == 0 ||
      out_params.variable.compare("rad_hydro_w_d") == 0 ||
      out_params.variable.compare("rad_hydro_w") == 0) {
    outvars.emplace_back("dens",0,&(pm->pmb_pack->phydro->w0));
  }

  // hydro components of momentum
  if (out_params.variable.compare("hydro_u_m1") == 0 ||
      out_params.variable.compare("hydro_u") == 0 ||
      out_params.variable.compare("rad_hydro_u_m1") == 0 ||
      out_params.variable.compare("rad_hydro_u") == 0) {
    outvars.emplace_back("mom1",1,&(pm->pmb_pack->phydro->u0));
  }
  if (out_params.variable.compare("hydro_u_m2") == 0 ||
      out_params.variable.compare("hydro_u") == 0 ||
      out_params.variable.compare("rad_hydro_u_m2") == 0 ||
      out_params.variable.compare("rad_hydro_u") == 0) {
    outvars.emplace_back("mom2",2,&(pm->pmb_pack->phydro->u0));
  }
  if (out_params.variable.compare("hydro_u_m3") == 0 ||
      out_params.variable.compare("hydro_u") == 0 ||
      out_params.variable.compare("rad_hydro_u_m3") == 0 ||
      out_params.variable.compare("rad_hydro_u") == 0) {
    outvars.emplace_back("mom3",3,&(pm->pmb_pack->phydro->u0));
  }

  // hydro components of velocity
  if (out_params.variable.compare("hydro_w_vx") == 0 ||
      out_params.variable.compare("hydro_w") == 0 ||
      out_params.variable.compare("rad_hydro_w_vx") == 0 ||
      out_params.variable.compare("rad_hydro_w") == 0) {
    outvars.emplace_back("velx",1,&(pm->pmb_pack->phydro->w0));
  }
  if (out_params.variable.compare("hydro_w_vy") == 0 ||
      out_params.variable.compare("hydro_w") == 0 ||
      out_params.variable.compare("rad_hydro_w_vy") == 0 ||
      out_params.variable.compare("rad_hydro_w") == 0) {
    outvars.emplace_back("vely",2,&(pm->pmb_pack->phydro->w0));
  }
  if (out_params.variable.compare("hydro_w_vz") == 0 ||
      out_params.variable.compare("hydro_w") == 0 ||
      out_params.variable.compare("rad_hydro_w_vz") == 0 ||
      out_params.variable.compare("rad_hydro_w") == 0) {
    outvars.emplace_back("velz",3,&(pm->pmb_pack->phydro->w0));
  }

  // hydro total energy
  if (out_params.variable.compare("hydro_u_e") == 0 ||
      out_params.variable.compare("hydro_u") == 0 ||
      out_params.variable.compare("rad_hydro_u_e") == 0 ||
      out_params.variable.compare("rad_hydro_u") == 0) {
    if (pm->pmb_pack->phydro->peos->eos_data.is_ideal) {
      outvars.emplace_back("ener",4,&(pm->pmb_pack->phydro->u0));
    }
  }

  // hydro internal energy or temperature
  if (out_params.variable.compare("hydro_w_e") == 0 ||
      out_params.variable.compare("hydro_w") == 0 ||
      out_params.variable.compare("rad_hydro_w_e") == 0 ||
      out_params.variable.compare("rad_hydro_w") == 0) {
    if (pm->pmb_pack->phydro->peos->eos_data.is_ideal) {
      outvars.emplace_back("eint",4,&(pm->pmb_pack->phydro->w0));
    }
  }

  // hydro passive scalars mass densities (s*d)
  if (out_params.variable.compare("hydro_u_s") == 0 ||
      out_params.variable.compare("hydro_u") == 0 ||
      out_params.variable.compare("rad_hydro_u_s") == 0 ||
      out_params.variable.compare("rad_hydro_u") == 0) {
    int nhyd = pm->pmb_pack->phydro->nhydro;
    int nvars = nhyd + pm->pmb_pack->phydro->nscalars;
    for (int n=nhyd; n<nvars; ++n) {
      char number[3];
      std::snprintf(number,sizeof(number),"%02d",(n - nhyd));
      std::string vname;
      vname.assign("r_");
      vname.append(number);
      outvars.emplace_back(vname,n,&(pm->pmb_pack->phydro->u0));
    }
  }

  // hydro passive scalars (s)
  if (out_params.variable.compare("hydro_w_s") == 0 ||
      out_params.variable.compare("hydro_w") == 0 ||
      out_params.variable.compare("rad_hydro_w_s") == 0 ||
      out_params.variable.compare("rad_hydro_w") == 0) {
    int nhyd = pm->pmb_pack->phydro->nhydro;
    int nvars = nhyd + pm->pmb_pack->phydro->nscalars;
    for (int n=nhyd; n<nvars; ++n) {
      char number[3];
      std::snprintf(number,sizeof(number),"%02d",(n - nhyd));
      std::string vname;
      vname.assign("s_");
      vname.append(number);
      outvars.emplace_back(vname,n,&(pm->pmb_pack->phydro->w0));
    }
  }

  // mhd (lab-frame) density
  if (out_params.variable.compare("mhd_u_d") == 0 ||
      out_params.variable.compare("mhd_u") == 0 ||
      out_params.variable.compare("mhd_u_bcc") == 0 ||
      out_params.variable.compare("rad_mhd_u_d") == 0 ||
      out_params.variable.compare("rad_mhd_u") == 0 ||
      out_params.variable.compare("rad_mhd_u_bcc") == 0) {
    outvars.emplace_back("dens",0,&(pm->pmb_pack->pmhd->u0));
  }

  // mhd (rest-frame) density
  if (out_params.variable.compare("mhd_w_d") == 0 ||
      out_params.variable.compare("mhd_w") == 0 ||
      out_params.variable.compare("mhd_w_bcc") == 0 ||
      out_params.variable.compare("rad_mhd_w_d") == 0 ||
      out_params.variable.compare("rad_mhd_w") == 0 ||
      out_params.variable.compare("rad_mhd_w_bcc") == 0) {
    outvars.emplace_back("dens",0,&(pm->pmb_pack->pmhd->w0));
  }

  // mhd components of momentum
  if (out_params.variable.compare("mhd_u_m1") == 0 ||
      out_params.variable.compare("mhd_u") == 0 ||
      out_params.variable.compare("mhd_u_bcc") == 0 ||
      out_params.variable.compare("rad_mhd_u_m1") == 0 ||
      out_params.variable.compare("rad_mhd_u") == 0 ||
      out_params.variable.compare("rad_mhd_u_bcc") == 0) {
    outvars.emplace_back("mom1",1,&(pm->pmb_pack->pmhd->u0));
  }
  if (out_params.variable.compare("mhd_u_m2") == 0 ||
      out_params.variable.compare("mhd_u") == 0 ||
      out_params.variable.compare("mhd_u_bcc") == 0 ||
      out_params.variable.compare("rad_mhd_u_m2") == 0 ||
      out_params.variable.compare("rad_mhd_u") == 0 ||
      out_params.variable.compare("rad_mhd_u_bcc") == 0) {
    outvars.emplace_back("mom2",2,&(pm->pmb_pack->pmhd->u0));
  }
  if (out_params.variable.compare("mhd_u_m3") == 0 ||
      out_params.variable.compare("mhd_u") == 0 ||
      out_params.variable.compare("mhd_u_bcc") == 0 ||
      out_params.variable.compare("rad_mhd_u_m3") == 0 ||
      out_params.variable.compare("rad_mhd_u") == 0 ||
      out_params.variable.compare("rad_mhd_u_bcc") == 0) {
    outvars.emplace_back("mom3",3,&(pm->pmb_pack->pmhd->u0));
  }

  // mhd components of velocity
  if (out_params.variable.compare("mhd_w_vx") == 0 ||
      out_params.variable.compare("mhd_w") == 0 ||
      out_params.variable.compare("mhd_w_bcc") == 0 ||
      out_params.variable.compare("rad_mhd_w_vx") == 0 ||
      out_params.variable.compare("rad_mhd_w") == 0 ||
      out_params.variable.compare("rad_mhd_w_bcc") == 0) {
    outvars.emplace_back("velx",1,&(pm->pmb_pack->pmhd->w0));
  }
  if (out_params.variable.compare("mhd_w_vy") == 0 ||
      out_params.variable.compare("mhd_w") == 0 ||
      out_params.variable.compare("mhd_w_bcc") == 0 ||
      out_params.variable.compare("rad_mhd_w_vy") == 0 ||
      out_params.variable.compare("rad_mhd_w") == 0 ||
      out_params.variable.compare("rad_mhd_w_bcc") == 0) {
    outvars.emplace_back("vely",2,&(pm->pmb_pack->pmhd->w0));
  }
  if (out_params.variable.compare("mhd_w_vz") == 0 ||
      out_params.variable.compare("mhd_w") == 0 ||
      out_params.variable.compare("mhd_w_bcc") == 0 ||
      out_params.variable.compare("rad_mhd_w_vz") == 0 ||
      out_params.variable.compare("rad_mhd_w") == 0 ||
      out_params.variable.compare("rad_mhd_w_bcc") == 0) {
    outvars.emplace_back("velz",3,&(pm->pmb_pack->pmhd->w0));
  }

  // mhd total energy
  if (out_params.variable.compare("mhd_u_e") == 0 ||
      out_params.variable.compare("mhd_u") == 0 ||
      out_params.variable.compare("mhd_u_bcc") == 0 ||
      out_params.variable.compare("rad_mhd_u_e") == 0 ||
      out_params.variable.compare("rad_mhd_u") == 0 ||
      out_params.variable.compare("rad_mhd_u_bcc") == 0) {
    if (pm->pmb_pack->pmhd->peos->eos_data.is_ideal) {
      outvars.emplace_back("ener",4,&(pm->pmb_pack->pmhd->u0));
    }
  }

  // mhd internal energy or temperature
  if (out_params.variable.compare("mhd_w_e") == 0 ||
      out_params.variable.compare("mhd_w") == 0 ||
      out_params.variable.compare("mhd_w_bcc") == 0 ||
      out_params.variable.compare("rad_mhd_w_e") == 0 ||
      out_params.variable.compare("rad_mhd_w") == 0 ||
      out_params.variable.compare("rad_mhd_w_bcc") == 0) {
    if (pm->pmb_pack->pmhd->peos->eos_data.is_ideal) {
      outvars.emplace_back("eint",4,&(pm->pmb_pack->pmhd->w0));
    }
  }

  // mhd passive scalars mass densities (s*d)
  if (out_params.variable.compare("mhd_u_s") == 0 ||
      out_params.variable.compare("mhd_u") == 0 ||
      out_params.variable.compare("mhd_u_bcc") == 0 ||
      out_params.variable.compare("rad_mhd_u_s") == 0 ||
      out_params.variable.compare("rad_mhd_u") == 0 ||
      out_params.variable.compare("rad_mhd_u_bcc") == 0) {
    int nmhd = pm->pmb_pack->pmhd->nmhd;
    int nvars = nmhd + pm->pmb_pack->pmhd->nscalars;
    for (int n=nmhd; n<nvars; ++n) {
      char number[3];
      std::snprintf(number,sizeof(number),"%02d",(n - nmhd));
      std::string vname;
      vname.assign("r_");
      vname.append(number);
      outvars.emplace_back(vname,n,&(pm->pmb_pack->pmhd->u0));
    }
  }

  // mhd passive scalars (s)
  if (out_params.variable.compare("mhd_w_s") == 0 ||
      out_params.variable.compare("mhd_w") == 0 ||
      out_params.variable.compare("mhd_w_bcc") == 0 ||
      out_params.variable.compare("rad_mhd_w_s") == 0 ||
      out_params.variable.compare("rad_mhd_w") == 0 ||
      out_params.variable.compare("rad_mhd_w_bcc") == 0) {
    int nmhd = pm->pmb_pack->pmhd->nmhd;
    int nvars = nmhd + pm->pmb_pack->pmhd->nscalars;
    for (int n=nmhd; n<nvars; ++n) {
      char number[3];
      std::snprintf(number,sizeof(number),"%02d",(n - nmhd));
      std::string vname;
      vname.assign("s_");
      vname.append(number);
      outvars.emplace_back(vname,n,&(pm->pmb_pack->pmhd->w0));
    }
  }

  // mhd cell-centered magnetic fields
  if (out_params.variable.compare("mhd_bcc1") == 0 ||
      out_params.variable.compare("mhd_bcc") == 0 ||
      out_params.variable.compare("mhd_u_bcc") == 0 ||
      out_params.variable.compare("mhd_w_bcc") == 0 ||
      out_params.variable.compare("rad_mhd_bcc1") == 0 ||
      out_params.variable.compare("rad_mhd_bcc") == 0 ||
      out_params.variable.compare("rad_mhd_u_bcc") == 0 ||
      out_params.variable.compare("rad_mhd_w_bcc") == 0) {
    outvars.emplace_back("bcc1",0,&(pm->pmb_pack->pmhd->bcc0));
  }
  if (out_params.variable.compare("mhd_bcc2") == 0 ||
      out_params.variable.compare("mhd_bcc") == 0 ||
      out_params.variable.compare("mhd_u_bcc") == 0 ||
      out_params.variable.compare("mhd_w_bcc") == 0 ||
      out_params.variable.compare("rad_mhd_bcc2") == 0 ||
      out_params.variable.compare("rad_mhd_bcc") == 0 ||
      out_params.variable.compare("rad_mhd_u_bcc") == 0 ||
      out_params.variable.compare("rad_mhd_w_bcc") == 0) {
    outvars.emplace_back("bcc2",1,&(pm->pmb_pack->pmhd->bcc0));
  }
  if (out_params.variable.compare("mhd_bcc3") == 0 ||
      out_params.variable.compare("mhd_bcc") == 0 ||
      out_params.variable.compare("mhd_u_bcc") == 0 ||
      out_params.variable.compare("mhd_w_bcc") == 0 ||
      out_params.variable.compare("rad_mhd_bcc3") == 0 ||
      out_params.variable.compare("rad_mhd_bcc") == 0 ||
      out_params.variable.compare("rad_mhd_u_bcc") == 0 ||
      out_params.variable.compare("rad_mhd_w_bcc") == 0) {
    outvars.emplace_back("bcc3",2,&(pm->pmb_pack->pmhd->bcc0));
  }

  // hydro/mhd z-component of vorticity (useful in 2D)
  if (out_params.variable.compare("hydro_wz") == 0 ||
      out_params.variable.compare("mhd_wz") == 0) {
    out_params.contains_derived = true;
    outvars.emplace_back("vorz",0,&(derived_var));
  }

  // hydro/mhd magnitude of vorticity (useful in 3D)
  if (out_params.variable.compare("hydro_w2") == 0 ||
      out_params.variable.compare("mhd_w2") == 0) {
    out_params.contains_derived = true;
    outvars.emplace_back("vor2",0,&(derived_var));
  }

  // mhd z-component of current density (useful in 2D)
  if (out_params.variable.compare("mhd_jz") == 0) {
    out_params.contains_derived = true;
    outvars.emplace_back("jz",0,&(derived_var));
  }

  // mhd magnitude of current density (useful in 3D)
  if (out_params.variable.compare("mhd_j2") == 0) {
    out_params.contains_derived = true;
    outvars.emplace_back("j2",0,&(derived_var));
  }

  // mhd divergence of B
  if (out_params.variable.compare("mhd_divb") == 0) {
    out_params.contains_derived = true;
    outvars.emplace_back("divb",0,&(derived_var));
  }

  // turbulent forcing
  if (out_params.variable.compare("turb_force") == 0) {
    outvars.emplace_back("force1",0,&(pm->pmb_pack->pturb->force));
    outvars.emplace_back("force2",1,&(pm->pmb_pack->pturb->force));
    outvars.emplace_back("force3",2,&(pm->pmb_pack->pturb->force));
  }

  // ADM variables, excluding gauge
  for (int v = 0; v < adm::ADM::nadm - 4; ++v) {
    if (out_params.variable.compare("adm") == 0 ||
        out_params.variable.compare(adm::ADM::ADM_names[v]) == 0) {
      outvars.emplace_back(adm::ADM::ADM_names[v], v, &(pm->pmb_pack->padm->u_adm));
    }
  }

  // ADM gauge variables
  if (nullptr == pm->pmb_pack->pz4c) {
    for (int v = adm::ADM::nadm - 4; v < adm::ADM::nadm; ++v) {
      if (out_params.variable.compare("adm") == 0 ||
          out_params.variable.compare(adm::ADM::ADM_names[v]) == 0) {
        outvars.emplace_back(adm::ADM::ADM_names[v], v, &(pm->pmb_pack->padm->u_adm));
      }
    }
  }

  // con z4c variables
  for (int v = 0; v < z4c::Z4c::ncon; ++v) {
    if (out_params.variable.compare("con") == 0 ||
        out_params.variable.compare(z4c::Z4c::Constraint_names[v]) == 0) {
      outvars.emplace_back(z4c::Z4c::Constraint_names[v], v,
      &(pm->pmb_pack->pz4c->u_con));
    }
  }

  // mat z4c variables
  for (int v = 0; v < Tmunu::N_Tmunu; ++v) {
    if (out_params.variable.compare("tmunu") == 0 ||
        out_params.variable.compare(Tmunu::Tmunu_names[v]) == 0) {
      outvars.emplace_back(Tmunu::Tmunu_names[v], v, &(pm->pmb_pack->ptmunu->u_tmunu));
    }
  }

  // z4c variables
  for (int v = 0; v < z4c::Z4c::nz4c; ++v) {
    if (out_params.variable.compare("z4c") == 0 ||
        out_params.variable.compare(z4c::Z4c::Z4c_names[v]) == 0) {
      outvars.emplace_back(z4c::Z4c::Z4c_names[v], v, &(pm->pmb_pack->pz4c->u0));
    }
  }

  // weyl scalars
  if (out_params.variable.compare("weyl") == 0) {
    outvars.emplace_back("weyl_rpsi4",0,&(pm->pmb_pack->pz4c->u_weyl));
    outvars.emplace_back("weyl_ipsi4",1,&(pm->pmb_pack->pz4c->u_weyl));
  }

  // radiation moments in coordinate frame
  if (out_params.variable.compare(0, 9, "rad_coord") == 0 ||
      out_params.variable.compare(0, 9, "rad_hydro") == 0 ||
      out_params.variable.compare(0, 7, "rad_mhd") == 0) {
    out_params.contains_derived = true;
    outvars.emplace_back("r00",0,&(derived_var));
    outvars.emplace_back("r01",1,&(derived_var));
    outvars.emplace_back("r02",2,&(derived_var));
    outvars.emplace_back("r03",3,&(derived_var));
    outvars.emplace_back("r11",4,&(derived_var));
    outvars.emplace_back("r12",5,&(derived_var));
    outvars.emplace_back("r13",6,&(derived_var));
    outvars.emplace_back("r22",7,&(derived_var));
    outvars.emplace_back("r23",8,&(derived_var));
    outvars.emplace_back("r33",9,&(derived_var));
  }

  // radiation moments in fluid frame
  if (out_params.variable.compare("rad_fluid") == 0 ||
      out_params.variable.compare("rad_coord_fluid") == 0 ||
      out_params.variable.compare(0, 9, "rad_hydro") == 0 ||
      out_params.variable.compare(0, 7, "rad_mhd") == 0) {
    bool needs_fluid_only = (out_params.variable.compare("rad_fluid") == 0);
    int moments_offset = !(needs_fluid_only) ? 10 : 0;
    out_params.contains_derived = true;
    outvars.emplace_back("r00_ff",moments_offset+0,&(derived_var));
    outvars.emplace_back("r01_ff",moments_offset+1,&(derived_var));
    outvars.emplace_back("r02_ff",moments_offset+2,&(derived_var));
    outvars.emplace_back("r03_ff",moments_offset+3,&(derived_var));
    outvars.emplace_back("r11_ff",moments_offset+4,&(derived_var));
    outvars.emplace_back("r12_ff",moments_offset+5,&(derived_var));
    outvars.emplace_back("r13_ff",moments_offset+6,&(derived_var));
    outvars.emplace_back("r22_ff",moments_offset+7,&(derived_var));
    outvars.emplace_back("r23_ff",moments_offset+8,&(derived_var));
    outvars.emplace_back("r33_ff",moments_offset+9,&(derived_var));
  }

  // initialize vector containing number of output MBs per rank
  noutmbs.assign(global_variable::nranks, 0);
}

//----------------------------------------------------------------------------------------
// BaseTypeOutput::LoadOutputData()
// create std::vector of HostArray3Ds containing data specified in <output> block for
// this output type

void BaseTypeOutput::LoadOutputData(Mesh *pm) {
  // out_data_ vector (indexed over # of output MBs) stores 4D array of variables
  // so start iteration over number of MeshBlocks
  // TODO(@user): get this working for multiple physics, which may be either defined/undef

  // With AMR, number and location of output MBs can change between output times.
  // So start with clean vector of output MeshBlock info, and re-compute
  outmbs.clear();

  // loop over all MeshBlocks
  // set size & starting indices of output arrays, adjusted accordingly if gz included
  auto &indcs = pm->pmb_pack->pmesh->mb_indcs;
  auto &size  = pm->pmb_pack->pmb->mb_size;
  for (int m=0; m<(pm->pmb_pack->nmb_thispack); ++m) {
    // skip if MeshBlock ID is specified and not equal to this ID
    if (out_params.gid >= 0 && m != out_params.gid) { continue; }

    int ois,oie,ojs,oje,oks,oke;

    if (out_params.include_gzs) {
      int nout1 = indcs.nx1 + 2*(indcs.ng);
      int nout2 = (indcs.nx2 > 1)? (indcs.nx2 + 2*(indcs.ng)) : 1;
      int nout3 = (indcs.nx3 > 1)? (indcs.nx3 + 2*(indcs.ng)) : 1;
      ois = 0; oie = nout1-1;
      ojs = 0; oje = nout2-1;
      oks = 0; oke = nout3-1;
    } else {
      ois = indcs.is; oie = indcs.ie;
      ojs = indcs.js; oje = indcs.je;
      oks = indcs.ks; oke = indcs.ke;
    }

    // check for slicing in each dimension, adjust start/end indices accordingly
    if (out_params.slice1) {
      // skip this MB if slice is out of range
      if (out_params.slice_x1 <  size.h_view(m).x1min ||
          out_params.slice_x1 >= size.h_view(m).x1max) { continue; }
      // set index of slice
      ois = CellCenterIndex(out_params.slice_x1, indcs.nx1,
                            size.h_view(m).x1min, size.h_view(m).x1max);
      ois += indcs.is;
      oie = ois;
    }

    if (out_params.slice2) {
      // skip this MB if slice is out of range
      if (out_params.slice_x2 <  size.h_view(m).x2min ||
          out_params.slice_x2 >= size.h_view(m).x2max) { continue; }
      // set index of slice
      ojs = CellCenterIndex(out_params.slice_x2, indcs.nx2,
                            size.h_view(m).x2min, size.h_view(m).x2max);
      ojs += indcs.js;
      oje = ojs;
    }

    if (out_params.slice3) {
      // skip this MB if slice is out of range
      if (out_params.slice_x3 <  size.h_view(m).x3min ||
          out_params.slice_x3 >= size.h_view(m).x3max) { continue; }
      // set index of slice
      oks = CellCenterIndex(out_params.slice_x3, indcs.nx3,
                            size.h_view(m).x3min, size.h_view(m).x3max);
      oks += indcs.ks;
      oke = oks;
    }

    // set coordinate geometry information for MB
    Real x1min = size.h_view(m).x1min;
    Real x1max = size.h_view(m).x1max;
    Real x2min = size.h_view(m).x2min;
    Real x2max = size.h_view(m).x2max;
    Real x3min = size.h_view(m).x3min;
    Real x3max = size.h_view(m).x3max;

    int id = pm->pmb_pack->pmb->mb_gid.h_view(m);
    outmbs.emplace_back(id,ois,oie,ojs,oje,oks,oke,x1min,x1max,x2min,x2max,x3min,x3max);
  }

  std::fill(noutmbs.begin(), noutmbs.end(), 0);
  noutmbs[global_variable::my_rank] = outmbs.size();
#if MPI_PARALLEL_ENABLED
  MPI_Allreduce(MPI_IN_PLACE, noutmbs.data(), global_variable::nranks,
                MPI_INT, MPI_SUM, MPI_COMM_WORLD);
#endif
  noutmbs_min = *std::min_element(noutmbs.begin(), noutmbs.end());
  noutmbs_max = *std::max_element(noutmbs.begin(), noutmbs.end());

  // get number of output vars and MBs, then realloc outarray (HostArray)
  int nout_vars = outvars.size();
  int nout_mbs = outmbs.size();
  // note that while ois,oie,etc. can be different on each MB, the number of cells output
  // on each MeshBlock, i.e. (ois-ois+1), etc. is the same.
  if (nout_mbs > 0) {
    int nout1 = (outmbs[0].oie - outmbs[0].ois + 1);
    int nout2 = (outmbs[0].oje - outmbs[0].ojs + 1);
    int nout3 = (outmbs[0].oke - outmbs[0].oks + 1);
    // NB: outarray stores all output data on Host
    Kokkos::realloc(outarray, nout_vars, nout_mbs, nout3, nout2, nout1);
  }

  // Calculate derived variables, if required
  if (out_params.contains_derived) {
    ComputeDerivedVariable(out_params.variable, pm);
  }

  // Now copy data to host (outarray) over all variables and MeshBlocks
  for (int n=0; n<nout_vars; ++n) {
    for (int m=0; m<nout_mbs; ++m) {
      int mbi = pm->FindMeshBlockIndex(outmbs[m].mb_gid);
      std::pair<int,int> irange = std::make_pair(outmbs[m].ois, outmbs[m].oie+1);
      std::pair<int,int> jrange = std::make_pair(outmbs[m].ojs, outmbs[m].oje+1);
      std::pair<int,int> krange = std::make_pair(outmbs[m].oks, outmbs[m].oke+1);
      int nout1 = (outmbs[0].oie - outmbs[0].ois + 1);
      int nout2 = (outmbs[0].oje - outmbs[0].ojs + 1);
      int nout3 = (outmbs[0].oke - outmbs[0].oks + 1);

      // copy output variable to new device View
      DvceArray3D<Real> d_output_var("d_out_var",nout3,nout2,nout1);
      auto d_slice = Kokkos::subview(*(outvars[n].data_ptr), mbi, outvars[n].data_index,
                                     krange,jrange,irange);
      Kokkos::deep_copy(d_output_var,d_slice);

      // copy new device View to host mirror View
      DvceArray3D<Real>::HostMirror h_output_var = Kokkos::create_mirror(d_output_var);
      Kokkos::deep_copy(h_output_var,d_output_var);

      // copy host mirror to 5D host View containing all output variables
      auto h_slice = Kokkos::subview(outarray,n,m,Kokkos::ALL,Kokkos::ALL,Kokkos::ALL);
      Kokkos::deep_copy(h_slice,h_output_var);
    }
  }
}<|MERGE_RESOLUTION|>--- conflicted
+++ resolved
@@ -127,19 +127,18 @@
        << std::endl << "Input file is likely missing corresponding block" << std::endl;
     exit(EXIT_FAILURE);
   }
-<<<<<<< HEAD
   if ((ivar>=128) && (ivar <=138) && (pm->pmb_pack->ptmunu == nullptr)) {
     std::cout << "### FATAL ERROR in " << __FILE__ << " at line " << __LINE__ << std::endl
        << "Output of Tmunu variable requested in <output> block '"
        << out_params.block_name << "' but no Tmunu object has been constructed."
        << std::endl << "Input file is likely missing a <adm> block" << std::endl;
-=======
+    exit(EXIT_FAILURE);
+  }
   if ((ivar>=139) && (ivar<142) && (pm->pmb_pack->pz4c == nullptr)) {
     std::cout << "### FATAL ERROR in " << __FILE__ << " at line " << __LINE__ << std::endl
        << "Output of weyl variable requested in <output> block '"
        << out_params.block_name << "' but weyl object not constructed."
        << std::endl << "Input file is likely missing corresponding block" << std::endl;
->>>>>>> 156566ae
     exit(EXIT_FAILURE);
   }
 
